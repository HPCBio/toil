--- conflicted
+++ resolved
@@ -46,12 +46,7 @@
     def __init__(self, config, batchSystem):
         self.instanceMetaData = get_instance_metadata()
         self.clusterName = self.instanceMetaData['security-groups']
-<<<<<<< HEAD
         self.ctx = self._buildContext(clusterName=self.clusterName)
-=======
-        self.ctx = Context(availability_zone=availabilityZone,
-                           namespace=self._toNameSpace(self.clusterName))
->>>>>>> a098b6b9
         self.spotBid = None
         assert config.preemptableNodeType or config.nodeType
         if config.preemptableNodeType is not None:
@@ -151,13 +146,8 @@
         return clusterName.replace('-','/')
 
     @classmethod
-<<<<<<< HEAD
     def _getLeader(cls, clusterName, wait=False, zone=None):
         ctx = cls._buildContext(clusterName=clusterName, zone=None)
-=======
-    def _getLeader(cls, clusterName, wait=False):
-        ctx = Context(availability_zone=availabilityZone, namespace=cls._toNameSpace(clusterName))
->>>>>>> a098b6b9
         instances = cls.__getNodesInCluster(ctx, clusterName, both=True)
         instances.sort(key=lambda x: x.launch_time)
         leader = instances[0]  # assume leader was launched first
@@ -237,13 +227,8 @@
                 s.close()
 
     @classmethod
-<<<<<<< HEAD
     def launchCluster(cls, instanceType, keyName, clusterName, spotBid=None, zone=None):
         ctx = cls._buildContext(clusterName=clusterName, zone=zone)
-=======
-    def launchCluster(cls, instanceType, keyName, clusterName, spotBid=None):
-        ctx = Context(availability_zone=availabilityZone, namespace=cls._toNameSpace(clusterName))
->>>>>>> a098b6b9
         profileARN = cls._getProfileARN(ctx)
         # the security group name is used as the cluster identifier
         cls._createSecurityGroup(ctx, clusterName)
@@ -273,16 +258,11 @@
         def expectedShutdownErrors(e):
             return e.status == 400 and 'dependent object' in e.body
 
-<<<<<<< HEAD
         ctx = cls._buildContext(clusterName=clusterName, zone=zone)
-=======
-        ctx = Context(availability_zone=availabilityZone, namespace=cls._toNameSpace(clusterName))
->>>>>>> a098b6b9
         instances = cls.__getNodesInCluster(ctx, clusterName, both=True)
         spotIDs = cls._getSpotRequestIDs(ctx, clusterName)
         if spotIDs:
             ctx.ec2.cancel_spot_instance_requests(request_ids=spotIDs)
-<<<<<<< HEAD
         instancesToTerminate = cls._filterImpairedNodes(instances, ctx.ec2)
         if instancesToTerminate:
             cls._deleteIAMProfiles(instances=instancesToTerminate, ctx=ctx)
@@ -292,24 +272,14 @@
             logger.info('Deleting security group...')
             for attempt in retry_ec2(retry_after=30, retry_for=300, retry_while=expectedShutdownErrors):
                 with attempt:
-                    ctx.ec2.delete_security_group(name=clusterName)
+                    try:
+                        ctx.ec2.delete_security_group(name=clusterName)
+                    except BotoServerError as e:
+                        if e.error_code == 'InvalidGroup.NotFound':
+                            pass
+                        else:
+                            raise
             logger.info('... Succesfully deleted security group')
-=======
-        if instances:
-            cls._deleteIAMProfiles(instances=instances, ctx=ctx)
-            cls._terminateInstance(instances=instances, ctx=ctx)
-        logger.info('Deleting security group...')
-        for attempt in retry_ec2(retry_after=30, retry_for=300, retry_while=expectedShutdownErrors):
-            with attempt:
-                try:
-                    ctx.ec2.delete_security_group(name=clusterName)
-                except BotoServerError as e:
-                    if e.error_code == 'InvalidGroup.NotFound':
-                        pass
-                    else:
-                        raise
-        logger.info('... Succesfully deleted security group')
->>>>>>> a098b6b9
 
     @classmethod
     def _terminateInstance(cls, instances, ctx):
