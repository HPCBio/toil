from StringIO import StringIO
from ast import literal_eval
from collections import defaultdict
from contextlib import contextmanager
import logging
import os
import re
from threading import Thread
import math
import uuid
import bz2
import cPickle
import base64
import hashlib

# noinspection PyUnresolvedReferences
from boto.sdb.domain import Domain
# noinspection PyUnresolvedReferences
from boto.s3.bucket import Bucket
# noinspection PyUnresolvedReferences
from boto.s3.connection import S3Connection
# noinspection PyUnresolvedReferences
from boto.sdb.connection import SDBConnection
from boto.sdb.item import Item
import boto.s3
from boto.exception import SDBResponseError, S3ResponseError
import itertools
import time

from toil.jobStores.abstractJobStore import AbstractJobStore, NoSuchJobException, \
    ConcurrentFileModificationException, NoSuchFileException
from toil.jobWrapper import JobWrapper

log = logging.getLogger(__name__)


# FIXME: Command length is currently limited to 1024 characters

# FIXME: Passing in both headers and validate=False caused BotoClientError: When providing 'validate=False', no other
# params are allowed. Solution, validate=False was removed completely, but could potentially be passed if not encrypting

# NB: Number of messages per job is limited to 256-x, 1024 bytes each, with x being the number of
# other attributes in the item

# FIXME: enforce SimpleDB limits early


class AWSJobStore(AbstractJobStore):
    """
    A job store that uses Amazon's S3 for file storage and SimpleDB for storing job info and
    enforcing strong consistency on the S3 file storage. The schema in SimpleDB is as follows:

    Jobs are stored in the "xyz.jobs" domain where xyz is the name prefix this job store was
    constructed with. Each item in that domain uses the job store job ID (jobStoreID) as the item
    name. The command, memory and cpu fields of a job will be stored as attributes. The messages
    field of a job will be stored as a multivalued attribute.
    """

    def fileExists(self, jobStoreFileID):
        return bool(self.versions.get_item(item_name=jobStoreFileID, consistent_read=True))

    def jobs(self):
        for attempt in retry_sdb():
            with attempt:
                result = list(self.jobDomain.select(
                    query="select * from `{domain}` ".format(domain=self.jobDomain.name),
                    consistent_read=True))
        for jobItem in result:
            yield AWSJob.fromItem(jobItem)

    def create(self, command, memory, cpu, disk, updateID=None,
               predecessorNumber=0):
        jobStoreID = self._newJobID()
        log.debug("Creating job %s for '%s'",
                  jobStoreID, '<no command>' if command is None else command)
        job = AWSJob(jobStoreID=jobStoreID,
                     command=command, memory=memory, cpu=cpu, disk=disk,
                     remainingRetryCount=self._defaultTryCount(), logJobStoreFileID=None,
                     updateID=updateID, predecessorNumber=predecessorNumber)
        for attempt in retry_sdb():
            with attempt:
                assert self.jobDomain.put_attributes(item_name=jobStoreID,
                                                     attributes=job.toItem())
        return job

    def __init__(self, region, namePrefix, config=None, create=False):
        """
        TODO: Document region and namePrefix
        
        :param create: If True create the jobStore. 
        :type create: Boolean
        :exception RuntimeError: if create=True and the jobStore already exists or
        create=False and the jobStore does not already exist. 
        """
        log.debug("Instantiating %s for region %s and name prefix '%s'",
                  self.__class__, region, namePrefix)
        self.region = region
        self.namePrefix = namePrefix
        self.jobDomain = None
        self.versions = None
        self.files = None
        self.stats = None
        self.db = self._connectSimpleDB()
        self.s3 = self._connectS3()
        self.sseKey = None

        def creationCheck(exists):
            self._checkJobStoreCreation(create, exists, region + " " + namePrefix)

        self.jobDomain = self._getOrCreateDomain('jobs', creationCheck)
        self.versions = self._getOrCreateDomain('versions', creationCheck)
        self.files = self._getOrCreateBucket('files', create, versioning=True)
        self.stats = self._getOrCreateBucket('stats', create, versioning=True)
        super(AWSJobStore, self).__init__(config=config)
        if 'sse_key' in self.config.attrib:
            with open(self.config.attrib["sse_key"]) as f:
                self.sseKey = f.readline()

    def exists(self, jobStoreID):
        for attempt in retry_sdb():
            with attempt:
                return bool(self.jobDomain.get_attributes(item_name=jobStoreID,
                                                          attribute_name=[],
                                                          consistent_read=True))

    def getPublicUrl(self, jobStoreFileID):
        """
        For Amazon SimpleDB requests, use HTTP GET requests that are URLs with query strings.
        http://awsdocs.s3.amazonaws.com/SDB/latest/sdb-dg.pdf
        Create url, check if valid, return.
        Encrypted file urls are currently not supported
        """
        key = self.files.get_key(key_name=jobStoreFileID)
        return key.generate_url(expires_in=3600)  # one hour

    def getSharedPublicUrl(self, FileName):
        jobStoreFileID = self._newFileID(FileName)
        return self.getPublicUrl(jobStoreFileID)

    def load(self, jobStoreID):
        # TODO: check if mentioning individual attributes is faster than using *
        for attempt in retry_sdb():
            with attempt:
                result = list(self.jobDomain.select(
                    query="select * from `{domain}` "
                          "where itemName() = '{jobStoreID}'".format(domain=self.jobDomain.name,
                                                                     jobStoreID=jobStoreID),
                    consistent_read=True))
        if len(result) != 1:
            raise NoSuchJobException(jobStoreID)
        job = AWSJob.fromItem(result[0])
        if job is None:
            raise NoSuchJobException(jobStoreID)
        log.debug("Loaded job %s", jobStoreID)
        return job

    def update(self, job):
        log.debug("Updating job %s", job.jobStoreID)
        for attempt in retry_sdb():
            with attempt:
                assert self.jobDomain.put_attributes(item_name=job.jobStoreID,
                                                     attributes=job.toItem())

<<<<<<< HEAD
    def delete( self, jobStoreID ):
        batch_delete_limit=25
=======
    def delete(self, jobStoreID):
>>>>>>> 36bc4916
        # remove job and replace with jobStoreId.
        log.debug("Deleting job %s", jobStoreID)
        for attempt in retry_sdb():
            with attempt:
                self.jobDomain.delete_attributes(item_name=jobStoreID)
        for attempt in retry_sdb():
            with attempt:
                items = list(self.versions.select(
                    query="select * from `%s` "
                          "where jobStoreID='%s'" % (self.versions.name, jobStoreID),
                    consistent_read=True))
        if items:
<<<<<<< HEAD
            log.debug( "Deleting %d file(s) associated with job %s", len( items ), jobStoreID )
            batch_deletable_jobs = [items[i:i+batch_delete_limit] for i in range(0, len(items), batch_delete_limit)]
            for batch in batch_deletable_jobs:
                for attempt in retry_sdb( ):
                    with attempt:
                        self.versions.batch_delete_attributes( { item.name: None for item in batch } )

=======
            log.debug("Deleting %d file(s) associated with job %s", len(items), jobStoreID)
            for attempt in retry_sdb():
                with attempt:
                    self.versions.batch_delete_attributes({item.name: None for item in items})
>>>>>>> 36bc4916
            for item in items:
                if 'version' in item:
                    self.files.delete_key(key_name=item.name,
                                          version_id=item['version'])
                else:
                    self.files.delete_key(key_name=item.name)

    def writeFile(self, jobStoreID, localFilePath):
        jobStoreFileID = self._newFileID()
        firstVersion = self._upload(jobStoreFileID, localFilePath)
        self._registerFile(jobStoreFileID, jobStoreID=jobStoreID, newVersion=firstVersion)
        log.debug("Wrote initial version %s of file %s for job %s from path '%s'",
                  firstVersion, jobStoreFileID, jobStoreID, localFilePath)
        return jobStoreFileID

    @contextmanager
    def writeFileStream(self, jobStoreID):
        jobStoreFileID = self._newFileID()
        with self._uploadStream(jobStoreFileID, self.files) as (writable, key):
            yield writable, jobStoreFileID
        firstVersion = key.version_id
        assert firstVersion is not None
        self._registerFile(jobStoreFileID, jobStoreID=jobStoreID, newVersion=firstVersion)
        log.debug("Wrote initial version %s of file %s for job %s",
                  firstVersion, jobStoreFileID, jobStoreID)

    @contextmanager
    def writeSharedFileStream(self, sharedFileName, isProtected=True):
        assert self._validateSharedFileName(sharedFileName)
        jobStoreFileID = self._newFileID(sharedFileName)
        oldVersion = self._getFileVersion(jobStoreFileID)
        with self._uploadStream(jobStoreFileID, self.files, encrypted=isProtected) as (writable, key):
            yield writable
        newVersion = key.version_id
        jobStoreId = str(self.sharedFileJobID) if oldVersion is None else None
        self._registerFile(jobStoreFileID,
                           jobStoreID=jobStoreId, oldVersion=oldVersion, newVersion=newVersion)
        if oldVersion is None:
            log.debug("Wrote initial version %s of shared file %s (%s)",
                      newVersion, sharedFileName, jobStoreFileID)
        else:
            log.debug("Wrote version %s of file %s (%s), replacing version %s",
                      newVersion, sharedFileName, jobStoreFileID, oldVersion)

    def updateFile(self, jobStoreFileID, localFilePath):
        oldVersion = self._getFileVersion(jobStoreFileID)
        newVersion = self._upload(jobStoreFileID, localFilePath)
        self._registerFile(jobStoreFileID, oldVersion=oldVersion, newVersion=newVersion)
        log.debug("Wrote version %s of file %s from path '%s', replacing version %s",
                  newVersion, jobStoreFileID, localFilePath, oldVersion)

    @contextmanager
    def updateFileStream(self, jobStoreFileID):
        oldVersion = self._getFileVersion(jobStoreFileID)
        with self._uploadStream(jobStoreFileID, self.files) as (writable, key):
            yield writable
        newVersion = key.version_id
        self._registerFile(jobStoreFileID, oldVersion=oldVersion, newVersion=newVersion)
        log.debug("Wrote version %s of file %s, replacing version %s",
                  newVersion, jobStoreFileID, oldVersion)

    def readFile(self, jobStoreFileID, localFilePath):
        version = self._getFileVersion(jobStoreFileID)
        if version is None: raise NoSuchFileException(jobStoreFileID)
        log.debug("Reading version %s of file %s to path '%s'",
                  version, jobStoreFileID, localFilePath)
        self._download(jobStoreFileID, localFilePath, version)

    @contextmanager
    def readFileStream(self, jobStoreFileID):
        version = self._getFileVersion(jobStoreFileID)
        if version is None: raise NoSuchFileException(jobStoreFileID)
        log.debug("Reading version %s of file %s", version, jobStoreFileID)
        with self._downloadStream(jobStoreFileID, version, self.files) as readable:
            yield readable

    @contextmanager
    def readSharedFileStream(self, sharedFileName, isProtected=True):
        assert self._validateSharedFileName(sharedFileName)
        jobStoreFileID = self._newFileID(sharedFileName)
        version = self._getFileVersion(jobStoreFileID)
        if version is None: raise NoSuchFileException(jobStoreFileID)
        log.debug("Read version %s from shared file %s (%s)",
                  version, sharedFileName, jobStoreFileID)
        with self._downloadStream(jobStoreFileID, version, self.files, encrypted=isProtected) as readable:
            yield readable

    def deleteFile(self, jobStoreFileID):
        version, bucket = self._getFileVersionAndBucket(jobStoreFileID)
        if bucket:
            for attempt in retry_sdb():
                with attempt:
                    if version:
                        self.versions.delete_attributes(jobStoreFileID,
                                                        expected_values=['version', version])
                    else:
                        self.versions.delete_attributes(jobStoreFileID)

            bucket.delete_key(key_name=jobStoreFileID, version_id=version)
            if version:
                log.debug("Deleted version %s of file %s", version, jobStoreFileID)
            else:
                log.debug("Deleted unversioned file %s", jobStoreFileID)
        else:
            log.debug("File %s does not exist", jobStoreFileID)

    def getEmptyFileStoreID(self, jobStoreID):
        jobStoreFileID = self._newFileID()
        self._registerFile(jobStoreFileID, jobStoreID=jobStoreID)
        log.debug("Registered empty file %s for job %s", jobStoreFileID, jobStoreID)
        return jobStoreFileID

    def writeStatsAndLogging(self, statsAndLoggingString):
        jobStoreFileId = self._newFileID()
        with self._uploadStream(jobStoreFileId, self.stats, multipart=False) as (writeable, key):
            writeable.write(statsAndLoggingString)
        firstVersion = key.version_id
        self._registerFile(jobStoreFileId, bucketName='stats', newVersion=firstVersion)

    def readStatsAndLogging(self, statsCallBackFn):
        itemsProcessed = 0
        for attempt in retry_sdb():
            with attempt:
                items = list(self.versions.select(
                    query="select * from `%s` "
                          "where bucketName='stats'" % (self.versions.name,),
                    consistent_read=True))
        for item in items:
            with self._downloadStream(item.name, item['version'], self.stats) as readable:
                statsCallBackFn(readable)
            self.deleteFile(item.name)
            itemsProcessed += 1
        return itemsProcessed

    # Dots in bucket names should be avoided because bucket names are used in HTTPS bucket
    # URLs where the may interfere with the certificate common name. We use a double
    # underscore as a separator instead.
    bucketNameRe = re.compile(r'^[a-z0-9][a-z0-9-]+[a-z0-9]$')

    nameSeparator = '--'

    @classmethod
    def _parseArgs(cls, jobStoreString):
        region, namePrefix = jobStoreString.split(':')
        # See http://docs.aws.amazon.com/AmazonS3/latest/dev/BucketRestrictions.html,
        # reserve 10 characters for separator and suffixes
        if not cls.bucketNameRe.match(namePrefix):
            raise ValueError("Invalid name prefix '%s'. Name prefixes must contain only digits, "
                             "hyphens or lower-case letters and must not start or end in a "
                             "hyphen." % namePrefix)
        # reserve 13 for separator and suffix
        if len(namePrefix) > 50:
            raise ValueError("Invalid name prefix '%s'. Name prefixes may not be longer than 50 "
                             "characters." % namePrefix)
        if '--' in namePrefix:
            raise ValueError("Invalid name prefix '%s'. Name prefixes may not contain "
                             "%s." % (namePrefix, cls.nameSeparator))

        return region, namePrefix

    def _connectSimpleDB(self):
        """
        rtype: SDBConnection
        """
        db = boto.sdb.connect_to_region(self.region)
        if db is None:
            raise ValueError("Could not connect to SimpleDB. Make sure '%s' is a valid SimpleDB "
                             "region." % self.region)
        assert db is not None
        return db

    def _connectS3(self):
        """
        :rtype: S3Connection
        """
        s3 = boto.s3.connect_to_region(self.region)
        if s3 is None:
            raise ValueError("Could not connect to S3. Make sure '%s' is a valid S3 region." %
                             self.region)
        return s3

    def _getOrCreateBucket(self, bucket_name, create=False, versioning=False):
        """
        :rtype Bucket
        """
        bucket_name = self.namePrefix + self.nameSeparator + bucket_name
        assert self.bucketNameRe.match(bucket_name)
        assert 3 <= len(bucket_name) <= 63
        try:
            bucket = self.s3.get_bucket(bucket_name, validate=True)
            assert versioning is self.__getBucketVersioning(bucket)
            return bucket
        except S3ResponseError as e:
            if e.error_code == 'NoSuchBucket' and create:
                bucket = self.s3.create_bucket(bucket_name, location=self.region)
                if versioning:
                    bucket.configure_versioning(versioning)
                return bucket
            else:
                raise

    def _getOrCreateDomain(self, domain_name, creation_check):
        """
        Return the boto Domain object representing the SDB domain with the given name. If the
        domain does not exist it will be created unless the given callback prevents that by
        raising an exception.

        :param domain_name: the unqualified name of the domain to be created

        :param creation_check: a callback that is invoked with True if the domain already exists,
        False if it is missing. If the callback wants to prevent the creation of a missing
        domain, it should raise an exception.

        :rtype : Domain
        """
        domain_name = self.namePrefix + self.nameSeparator + domain_name
        for i in itertools.count():
            try:
                domain = self.db.get_domain(domain_name)
                if i == 0:
                    creation_check(True)
                return domain
            except SDBResponseError as e:
                if e.error_code == 'NoSuchDomain':
                    if i == 0:
                        creation_check(False)
                        self.db.create_domain(domain_name)
                    else:
                        log.warn("Creation of '%s' still pending, retrying in 5s" % domain_name)
                        time.sleep(5)

    def _newJobID(self):
        return str(uuid.uuid4())

    # A dummy job ID under which all shared files are stored.
    sharedFileJobID = uuid.UUID('891f7db6-e4d9-4221-a58e-ab6cc4395f94')

    def _newFileID(self, sharedFileName=None):
        if sharedFileName is None:
            return str(uuid.uuid4())
        else:
            return str(uuid.uuid5(self.sharedFileJobID, str(sharedFileName)))

    def _getFileVersionAndBucket(self, jobStoreFileID):
        """
        :rtype: tuple(str version, AWS bucket)
        """
        for attempt in retry_sdb():
            with attempt:
                item = self.versions.get_attributes(item_name=jobStoreFileID,
                                                    attribute_name=['version', 'bucketName'],
                                                    consistent_read=True)
        bucketName = item.get('bucketName', None)
        if bucketName is None:
            return None, None
        else:
            return item.get('version', None), getattr(self, bucketName)

    def _getFileVersion(self, jobStoreFileID, expectedBucket=None):
        version, bucket = self._getFileVersionAndBucket(jobStoreFileID)
        if bucket is None:
            assert version is None
        else:
            if expectedBucket is None:
                expectedBucket = self.files
            assert bucket is expectedBucket
        return version

    _s3_part_size = 50 * 1024 * 1024

    def _upload(self, jobStoreFileID, localFilePath):
        file_size, file_time = self._fileSizeAndTime(localFilePath)
        headers = {}
        self.__add_encryption_headers(headers)
        if file_size <= self._s3_part_size:
            key = self.files.new_key(key_name=jobStoreFileID)
            key.name = jobStoreFileID
            key.set_contents_from_filename(localFilePath, headers=headers)
            version = key.version_id
        else:
            with open(localFilePath, 'rb') as f:
                upload = self.files.initiate_multipart_upload(key_name=jobStoreFileID, headers=headers)
                try:
                    start = 0
                    part_num = itertools.count()
                    while start < file_size:
                        end = min(start + self._s3_part_size, file_size)
                        assert f.tell() == start
                        upload.upload_part_from_file(fp=f,
                                                     part_num=next(part_num) + 1,
                                                     size=end - start,
                                                     headers=headers )
                        start = end
                    assert f.tell() == file_size == start
                except:
                    upload.cancel_upload()
                    raise
                else:
                    version = upload.complete_upload().version_id
        key = self.files.get_key(jobStoreFileID, headers=headers)
        assert key.size == file_size
<<<<<<< HEAD
        assert self._fileSizeAndTime( localFilePath ) == (file_size, file_time)
=======
        # Make resonably sure that the file wasn't touched during the upload
        assert self._fileSizeAndTime(localFilePath) == (file_size, file_time)
>>>>>>> 36bc4916
        return version

    @contextmanager
    def _uploadStream(self, jobStoreFileID, bucket, multipart=True, encrypted=True):
        key = bucket.new_key(key_name=jobStoreFileID)
        assert key.version_id is None
        readable_fh, writable_fh = os.pipe()
        headers = {}
        if encrypted:
            self.__add_encryption_headers(headers)
        with os.fdopen(readable_fh, 'r') as readable:
            with os.fdopen(writable_fh, 'w') as writable:
                def reader():
                    try:
                        upload = bucket.initiate_multipart_upload(key_name=jobStoreFileID, headers=headers)
                        try:
                            for part_num in itertools.count():
                                # FIXME: Consider using a key.set_contents_from_stream and rip ...
                                # FIXME: ... the query_args logic from upload_part_from_file in ...
                                # FIXME: ... in MultipartUpload. Possible downside is that ...
                                # FIXME: ... implicit retries won't work.
                                buf = readable.read(self._s3_part_size)
                                # There must be at least one part, even if the file is empty.
                                if len(buf) == 0 and part_num > 0: break
                                upload.upload_part_from_file(fp=StringIO(buf),
                                                             # S3 part numbers are 1-based
                                                             part_num=part_num + 1, headers=headers)
                                if len(buf) == 0: break
                        except:
                            upload.cancel_upload()
                            raise
                        else:
                            key.version_id = upload.complete_upload().version_id
                    except:
                        log.exception('Exception in reader thread')

                def simpleReader():
                    log.debug("Using single part upload")
                    try:
                        buf = StringIO(readable.read())
                        assert key.set_contents_from_file(fp=buf, headers=headers) == buf.len
                    except:
                        log.exception("Exception in simple reader thread")

                thread = Thread(target=reader if multipart else simpleReader)
                thread.start()
                # Yield the key now with version_id unset. When reader() returns
                # key.version_id will be set.
                yield writable, key
            # The writable is now closed. This will send EOF to the readable and cause that
            # thread to finish.
            thread.join()
            assert key.version_id is not None

    def _download(self, jobStoreFileID, localFilePath, version):
        headers = {}
        self.__add_encryption_headers(headers)
        key = self.files.get_key(jobStoreFileID, headers=headers)
        key.get_contents_to_filename(localFilePath, version_id=version, headers=headers)

    @contextmanager
    def _downloadStream(self, jobStoreFileID, version, bucket, encrypted=True):
        headers = {}
        if encrypted:
            self.__add_encryption_headers(headers)
        key = bucket.get_key(jobStoreFileID, headers=headers)
        readable_fh, writable_fh = os.pipe()
        with os.fdopen(readable_fh, 'r') as readable:
            with os.fdopen(writable_fh, 'w') as writable:
                def writer():
                    key.get_contents_to_file(writable, headers=headers, version_id=version)
                    # This close() will send EOF to the reading end and ultimately cause the
                    # yield to return. It also makes the implict .close() done by the enclosing
                    # "with" context redundant but that should be ok since .close() on file
                    # objects are idempotent.
                    writable.close()

                thread = Thread(target=writer)
                thread.start()
                yield readable
                thread.join()

    def _registerFile(self, jobStoreFileID,
                      bucketName='files', jobStoreID=None, newVersion=None, oldVersion=None):
        """
        Register a a file in the store

        :param jobStoreFileID: the file's ID, mandatory

        :param bucketName: the name of the S3 bucket the file was placed in

        :param jobStoreID: the ID of the job owning the file, only allowed for first version of
                           file or when file is registered without content

        :param newVersion: the file's new version or None if the file is to be registered without
                           content, in which case jobStoreId must be passed

        :param oldVersion: the expected previous version of the file or None if newVersion is the
                           first version or file is registered without content
        """
        # Must pass either jobStoreID or newVersion, or both
        assert jobStoreID is not None or newVersion is not None
        # Must pass newVersion if passing oldVersion
        assert oldVersion is None or newVersion is not None
        attributes = dict(bucketName=bucketName)
        if newVersion is not None:
            attributes['version'] = newVersion
        if jobStoreID is not None:
            attributes['jobStoreID'] = jobStoreID
        # False stands for absence
        expected = ['version', False if oldVersion is None else oldVersion]
        try:
            for attempt in retry_sdb():
                with attempt:
                    assert self.versions.put_attributes(item_name=jobStoreFileID,
                                                        attributes=attributes,
                                                        expected_value=expected)
            if oldVersion is not None:
                bucket = getattr(self, bucketName)
                bucket.delete_key(jobStoreFileID, version_id=oldVersion)
        except SDBResponseError as e:
            if e.error_code == 'ConditionalCheckFailed':
                raise ConcurrentFileModificationException(jobStoreFileID)
            else:
                raise

    def _fileSizeAndTime(self, localFilePath):
        file_stat = os.stat(localFilePath)
        file_size, file_time = file_stat.st_size, file_stat.st_mtime
        return file_size, file_time

    versionings = dict(Enabled=True, Disabled=False, Suspended=None)

    def __getBucketVersioning(self, bucket):
        """
        A valueable lesson in how to feck up a simple tri-state boolean.

        For newly created buckets get_versioning_status returns None. We map that to False.

        TBD: This may actually be a result of eventual consistency

        Otherwise, the 'Versioning' entry in the dictionary returned by get_versioning_status can
        be 'Enabled', 'Suspended' or 'Disabled' which we map to True, None and False
        respectively. Calling configure_versioning with False on a bucket will cause
        get_versioning_status to then return 'Suspended' for some reason.
        """
        status = bucket.get_versioning_status()
        return bool(status) and self.versionings[status['Versioning']]

    def __add_encryption_headers(self, headers):
        if self.sseKey is not None:
            self._add_encryption_headers(self.sseKey, headers)

    def deleteJobStore(self):
        for bucket in (self.files, self.stats):
            if bucket is not None:
                for upload in bucket.list_multipart_uploads():
                    upload.cancel_upload()
                if self.__getBucketVersioning(bucket) in (True, None):
                    for key in list(bucket.list_versions()):
                        bucket.delete_key(key.name, version_id=key.version_id)
                else:
                    for key in list(bucket.list()):
                        key.delete()
                bucket.delete()
        for domain in (self.versions, self.jobDomain):
            if domain is not None:
                domain.delete()

    @staticmethod
    def _add_encryption_headers(sse_key, headers):
        assert len(sse_key) == 32
        encoded_sse_key = base64.b64encode(sse_key)
        encoded_sse_key_md5 = base64.b64encode(hashlib.md5(sse_key).digest())
        headers['x-amz-server-side-encryption-customer-algorithm'] = 'AES256'
        headers['x-amz-server-side-encryption-customer-key'] = encoded_sse_key
        headers['x-amz-server-side-encryption-customer-key-md5'] = encoded_sse_key_md5


<<<<<<< HEAD
=======
# Boto converts all attribute values to strings by default, so an attribute value of None would
# becomes 'None' in SimpleDB. To truly represent attribute values of None, we'd have to always
# call delete_attributes in addition to put_attributes but there is no way to do that atomically.
# Instead we map None to the empty string and vice versa. The same applies to empty iterables.
# The empty iterable is a no-op for put_attributes, so we map that to '' instead. This means that
# we can't serialize [''] or '' because the former would be deserialized as [] and the latter as
# None.

def toNoneable(v):
    return v if v else None


def fromNoneable(v):
    assert v != ""
    return '' if v is None else v


sort_prefix_length = 3


def toSet(vs):
    """
    :param vs: list[str] | str
    :return: set(str) | set()

    Lists returned by simpleDB is not guaranteed to be in their original order, but because we are converting them
    to sets, the loss of order is not a problem.

    >>> toSet(["x", "y", "z"])
    set(['y', 'x', 'z'])

    Instead of a set, a single String can also be returned by SimpleDB.

    >>> toSet("x")
    set(['x'])

    An empty set is serialized as ""

    >>> toSet("")
    set([])

    """
    return set(vs) if vs else set()


def fromSet(vs):
    """
    :type vs: set(str)
    :rtype str|list[str]

    Empty set becomes empty string

    >>> fromSet(set())
    ''

    Singleton set becomes its sole element

    >>> fromSet({'x'})
    'x'

    Set elements are unordered, so sort_prefixes used in fromList are not needed here.

    >>> fromSet({'x','y'})
    ['y', 'x']

    Only sets with non-empty strings are allowed

    >>> fromSet(set(['']))
    Traceback (most recent call last):
    ...
    AssertionError
    >>> fromSet({'x',''})
    Traceback (most recent call last):
    ...
    AssertionError
    >>> fromSet({'x',1})
    Traceback (most recent call last):
    ...
    AssertionError
    """
    if len(vs) == 0:
        return ""
    elif len(vs) == 1:
        v = vs.pop()
        assert isinstance(v, basestring) and v
        return v
    else:
        assert len(vs) <= 256
        assert all(isinstance(v, basestring) and v for v in vs)
        return list(vs)


def toList(vs):
    """
    :param vs: list[str] | str
    :return: list[str] | []

    Lists are not guaranteed to be in their original order, so they are sorted based on a prefixed string.

    >>> toList(["000x", "001y", "002z"])
    ['x', 'y', 'z']

    Instead of a List of length 1, a single String will be returned by SimpleDB.
    A single element is can only have 1 order, no need to sort.

    >>> toList("x")
    ['x']

    An empty list is serialized as ""

    >>> toList("")
    []

    """
    if isinstance(vs, basestring):
        return [vs] if vs else []
    else:
        return [v[sort_prefix_length:] for v in sorted(vs)]


def fromList(vs):
    """
    :type vs: list[str]
    :rtype str|list[str]

    Empty lists becomes empty string

    >>> fromList([])
    ''

    Singleton list becomes its sole element

    >>> fromList(['x'])
    'x'

    Lists elements are prefixed with their position because lists don't retain their order in SDB

    >>> fromList(['x','y'])
    ['000x', '001y']

    Only lists with non-empty strings are allowed

    >>> fromList([''])
    Traceback (most recent call last):
    ...
    AssertionError
    >>> fromList(['x',''])
    Traceback (most recent call last):
    ...
    AssertionError
    >>> fromList(['x',1])
    Traceback (most recent call last):
    ...
    AssertionError
    """
    if len(vs) == 0:
        return ''
    elif len(vs) == 1:
        v = vs[0]
        assert isinstance(v, basestring) and v
        return v
    else:
        assert len(vs) <= 256
        assert all(isinstance(v, basestring) and v for v in vs)
        return [str(i).zfill(sort_prefix_length) + v for i, v in enumerate(vs)]


def passThrough(v): return v


def skip(_): return None

>>>>>>> 36bc4916

class AWSJob(JobWrapper):
    """
    A Job that can be converted to and from a SimpleDB Item
    """
<<<<<<< HEAD
=======
    fromItemTransform = defaultdict(lambda: passThrough,
                                    predecessorNumber=int,
                                    memory=float,
                                    disk=float,
                                    cpu=float,
                                    updateID=str,
                                    command=toNoneable,
                                    stack=lambda v: map(literal_eval, toList(v)),
                                    jobsToDelete=toList,
                                    predecessorsFinished=toSet,
                                    remainingRetryCount=int,
                                    logJobStoreFileID=toNoneable)
>>>>>>> 36bc4916

    @classmethod
    def fromItem(cls, item, jobStoreID=None):
        """
        :type item: Item
        :rtype: AWSJob
        """
<<<<<<< HEAD
        chunkedJob = item.items()
        chunkedJob.sort()
        if len(chunkedJob)==1:
            wholeJobString = chunkedJob[0][1] #first element of list = tuple, second element of tuple = serialized job
        else:
            wholeJobString = ''.join(item[1] for item in chunkedJob)
        return cPickle.loads(bz2.decompress(base64.b64decode(wholeJobString)))

    def toItem( self, parentJobStoreID=None ):
        """
        :rtype: Item
        """
        item = {}
        serializedAndEncodedJob = base64.b64encode(bz2.compress(cPickle.dumps(self)))
        # this convoluted expression splits the string into chunks of 1024 - the max value for an attribute in SDB
        jobChunks = [serializedAndEncodedJob[i:i+1024] for i in range(0, len(serializedAndEncodedJob), 1024)]
        for attributeOrder,chunk in enumerate(jobChunks):
            item[str(attributeOrder).zfill(3)] = chunk
        return item
=======
        if jobStoreID is None: jobStoreID = item.name
        try:
            del item['parentJobStoreID']
        except KeyError:
            pass
        item = {k: cls.fromItemTransform[k](v) for k, v in item.iteritems()}
        return cls(jobStoreID=jobStoreID, **item)

    toItemTransform = defaultdict(lambda: passThrough,
                                  command=fromNoneable,
                                  jobStoreID=skip,
                                  updateID=str,
                                  children=skip,
                                  stack=lambda v: fromList(map(repr, v)),
                                  logJobStoreFileID=fromNoneable,
                                  predecessorsFinished=fromSet,
                                  jobsToDelete=fromList,
                                  predecessorNumber=str,
                                  remainingRetryCount=str)

    def toItem(self, parentJobStoreID=None):
        """
        :rtype: Item
        """
        item = self.toDict()
        if parentJobStoreID is not None:
            item['parentJobStoreID'] = parentJobStoreID
        item = ((k, self.toItemTransform[k](v)) for k, v in item.iteritems())
        return {k: v for k, v in item if v is not None}

>>>>>>> 36bc4916

# FIXME: This was lifted from cgcloud-lib where we use it for EC2 retries. The only difference
# FIXME: ... between that code and this is the name of the exception.

a_short_time = 5

a_long_time = 60 * 60


def no_such_domain(e):
    return e.error_code.endswith('NoSuchDomain')


def true(_):
    return True


def false(_):
    return False


def retry_sdb(retry_after=a_short_time,
              retry_for=10 * a_short_time,
              retry_while=no_such_domain):
    """
    Retry an SDB operation while the failure matches a given predicate and until a given timeout
    expires, waiting a given amount of time in between attempts. This function is a generator
    that yields contextmanagers. See doctests below for example usage.

    :param retry_after: the delay in seconds between attempts

    :param retry_for: the timeout in seconds.

    :param retry_while: a callable with one argument, an instance of SDBResponseError, returning
    True if another attempt should be made or False otherwise

    :return: a generator yielding contextmanagers

    Retry for a limited amount of time:
    >>> i = 0
    >>> for attempt in retry_sdb( retry_after=0, retry_for=.1, retry_while=true ):
    ...     with attempt:
    ...         i += 1
    ...         raise SDBResponseError( 'foo', 'bar' )
    Traceback (most recent call last):
    ...
    SDBResponseError: SDBResponseError: foo bar
    <BLANKLINE>
    >>> i > 1
    True

    Do exactly one attempt:
    >>> i = 0
    >>> for attempt in retry_sdb( retry_for=0 ):
    ...     with attempt:
    ...         i += 1
    ...         raise SDBResponseError( 'foo', 'bar' )
    Traceback (most recent call last):
    ...
    SDBResponseError: SDBResponseError: foo bar
    <BLANKLINE>
    >>> i
    1

    Don't retry on success
    >>> i = 0
    >>> for attempt in retry_sdb( retry_after=0, retry_for=.1, retry_while=true ):
    ...     with attempt:
    ...         i += 1
    >>> i
    1

    Don't retry on unless condition returns
    >>> i = 0
    >>> for attempt in retry_sdb( retry_after=0, retry_for=.1, retry_while=false ):
    ...     with attempt:
    ...         i += 1
    ...         raise SDBResponseError( 'foo', 'bar' )
    Traceback (most recent call last):
    ...
    SDBResponseError: SDBResponseError: foo bar
    <BLANKLINE>
    >>> i
    1
    """
    if retry_for > 0:
        go = [None]

        @contextmanager
        def repeated_attempt():
            try:
                yield
            except SDBResponseError as e:
                if time.time() + retry_after < expiration:
                    if retry_while(e):
                        log.info('... got %s, trying again in %is ...', e.error_code, retry_after)
                        time.sleep(retry_after)
                    else:
                        log.info('Exception failed predicate, giving up.')
                        raise
                else:
                    log.info('Retry timeout expired, giving up.')
                    raise
            else:
                go.pop()

        expiration = time.time() + retry_for
        while go:
            yield repeated_attempt()
    else:
        @contextmanager
        def single_attempt():
            yield

        yield single_attempt()<|MERGE_RESOLUTION|>--- conflicted
+++ resolved
@@ -161,12 +161,8 @@
                 assert self.jobDomain.put_attributes(item_name=job.jobStoreID,
                                                      attributes=job.toItem())
 
-<<<<<<< HEAD
     def delete( self, jobStoreID ):
         batch_delete_limit=25
-=======
-    def delete(self, jobStoreID):
->>>>>>> 36bc4916
         # remove job and replace with jobStoreId.
         log.debug("Deleting job %s", jobStoreID)
         for attempt in retry_sdb():
@@ -179,7 +175,6 @@
                           "where jobStoreID='%s'" % (self.versions.name, jobStoreID),
                     consistent_read=True))
         if items:
-<<<<<<< HEAD
             log.debug( "Deleting %d file(s) associated with job %s", len( items ), jobStoreID )
             batch_deletable_jobs = [items[i:i+batch_delete_limit] for i in range(0, len(items), batch_delete_limit)]
             for batch in batch_deletable_jobs:
@@ -187,12 +182,6 @@
                     with attempt:
                         self.versions.batch_delete_attributes( { item.name: None for item in batch } )
 
-=======
-            log.debug("Deleting %d file(s) associated with job %s", len(items), jobStoreID)
-            for attempt in retry_sdb():
-                with attempt:
-                    self.versions.batch_delete_attributes({item.name: None for item in items})
->>>>>>> 36bc4916
             for item in items:
                 if 'version' in item:
                     self.files.delete_key(key_name=item.name,
@@ -493,13 +482,10 @@
                 else:
                     version = upload.complete_upload().version_id
         key = self.files.get_key(jobStoreFileID, headers=headers)
+
         assert key.size == file_size
-<<<<<<< HEAD
-        assert self._fileSizeAndTime( localFilePath ) == (file_size, file_time)
-=======
         # Make resonably sure that the file wasn't touched during the upload
         assert self._fileSizeAndTime(localFilePath) == (file_size, file_time)
->>>>>>> 36bc4916
         return version
 
     @contextmanager
@@ -679,201 +665,10 @@
         headers['x-amz-server-side-encryption-customer-key-md5'] = encoded_sse_key_md5
 
 
-<<<<<<< HEAD
-=======
-# Boto converts all attribute values to strings by default, so an attribute value of None would
-# becomes 'None' in SimpleDB. To truly represent attribute values of None, we'd have to always
-# call delete_attributes in addition to put_attributes but there is no way to do that atomically.
-# Instead we map None to the empty string and vice versa. The same applies to empty iterables.
-# The empty iterable is a no-op for put_attributes, so we map that to '' instead. This means that
-# we can't serialize [''] or '' because the former would be deserialized as [] and the latter as
-# None.
-
-def toNoneable(v):
-    return v if v else None
-
-
-def fromNoneable(v):
-    assert v != ""
-    return '' if v is None else v
-
-
-sort_prefix_length = 3
-
-
-def toSet(vs):
-    """
-    :param vs: list[str] | str
-    :return: set(str) | set()
-
-    Lists returned by simpleDB is not guaranteed to be in their original order, but because we are converting them
-    to sets, the loss of order is not a problem.
-
-    >>> toSet(["x", "y", "z"])
-    set(['y', 'x', 'z'])
-
-    Instead of a set, a single String can also be returned by SimpleDB.
-
-    >>> toSet("x")
-    set(['x'])
-
-    An empty set is serialized as ""
-
-    >>> toSet("")
-    set([])
-
-    """
-    return set(vs) if vs else set()
-
-
-def fromSet(vs):
-    """
-    :type vs: set(str)
-    :rtype str|list[str]
-
-    Empty set becomes empty string
-
-    >>> fromSet(set())
-    ''
-
-    Singleton set becomes its sole element
-
-    >>> fromSet({'x'})
-    'x'
-
-    Set elements are unordered, so sort_prefixes used in fromList are not needed here.
-
-    >>> fromSet({'x','y'})
-    ['y', 'x']
-
-    Only sets with non-empty strings are allowed
-
-    >>> fromSet(set(['']))
-    Traceback (most recent call last):
-    ...
-    AssertionError
-    >>> fromSet({'x',''})
-    Traceback (most recent call last):
-    ...
-    AssertionError
-    >>> fromSet({'x',1})
-    Traceback (most recent call last):
-    ...
-    AssertionError
-    """
-    if len(vs) == 0:
-        return ""
-    elif len(vs) == 1:
-        v = vs.pop()
-        assert isinstance(v, basestring) and v
-        return v
-    else:
-        assert len(vs) <= 256
-        assert all(isinstance(v, basestring) and v for v in vs)
-        return list(vs)
-
-
-def toList(vs):
-    """
-    :param vs: list[str] | str
-    :return: list[str] | []
-
-    Lists are not guaranteed to be in their original order, so they are sorted based on a prefixed string.
-
-    >>> toList(["000x", "001y", "002z"])
-    ['x', 'y', 'z']
-
-    Instead of a List of length 1, a single String will be returned by SimpleDB.
-    A single element is can only have 1 order, no need to sort.
-
-    >>> toList("x")
-    ['x']
-
-    An empty list is serialized as ""
-
-    >>> toList("")
-    []
-
-    """
-    if isinstance(vs, basestring):
-        return [vs] if vs else []
-    else:
-        return [v[sort_prefix_length:] for v in sorted(vs)]
-
-
-def fromList(vs):
-    """
-    :type vs: list[str]
-    :rtype str|list[str]
-
-    Empty lists becomes empty string
-
-    >>> fromList([])
-    ''
-
-    Singleton list becomes its sole element
-
-    >>> fromList(['x'])
-    'x'
-
-    Lists elements are prefixed with their position because lists don't retain their order in SDB
-
-    >>> fromList(['x','y'])
-    ['000x', '001y']
-
-    Only lists with non-empty strings are allowed
-
-    >>> fromList([''])
-    Traceback (most recent call last):
-    ...
-    AssertionError
-    >>> fromList(['x',''])
-    Traceback (most recent call last):
-    ...
-    AssertionError
-    >>> fromList(['x',1])
-    Traceback (most recent call last):
-    ...
-    AssertionError
-    """
-    if len(vs) == 0:
-        return ''
-    elif len(vs) == 1:
-        v = vs[0]
-        assert isinstance(v, basestring) and v
-        return v
-    else:
-        assert len(vs) <= 256
-        assert all(isinstance(v, basestring) and v for v in vs)
-        return [str(i).zfill(sort_prefix_length) + v for i, v in enumerate(vs)]
-
-
-def passThrough(v): return v
-
-
-def skip(_): return None
-
->>>>>>> 36bc4916
-
 class AWSJob(JobWrapper):
     """
     A Job that can be converted to and from a SimpleDB Item
     """
-<<<<<<< HEAD
-=======
-    fromItemTransform = defaultdict(lambda: passThrough,
-                                    predecessorNumber=int,
-                                    memory=float,
-                                    disk=float,
-                                    cpu=float,
-                                    updateID=str,
-                                    command=toNoneable,
-                                    stack=lambda v: map(literal_eval, toList(v)),
-                                    jobsToDelete=toList,
-                                    predecessorsFinished=toSet,
-                                    remainingRetryCount=int,
-                                    logJobStoreFileID=toNoneable)
->>>>>>> 36bc4916
 
     @classmethod
     def fromItem(cls, item, jobStoreID=None):
@@ -881,7 +676,6 @@
         :type item: Item
         :rtype: AWSJob
         """
-<<<<<<< HEAD
         chunkedJob = item.items()
         chunkedJob.sort()
         if len(chunkedJob)==1:
@@ -901,38 +695,6 @@
         for attributeOrder,chunk in enumerate(jobChunks):
             item[str(attributeOrder).zfill(3)] = chunk
         return item
-=======
-        if jobStoreID is None: jobStoreID = item.name
-        try:
-            del item['parentJobStoreID']
-        except KeyError:
-            pass
-        item = {k: cls.fromItemTransform[k](v) for k, v in item.iteritems()}
-        return cls(jobStoreID=jobStoreID, **item)
-
-    toItemTransform = defaultdict(lambda: passThrough,
-                                  command=fromNoneable,
-                                  jobStoreID=skip,
-                                  updateID=str,
-                                  children=skip,
-                                  stack=lambda v: fromList(map(repr, v)),
-                                  logJobStoreFileID=fromNoneable,
-                                  predecessorsFinished=fromSet,
-                                  jobsToDelete=fromList,
-                                  predecessorNumber=str,
-                                  remainingRetryCount=str)
-
-    def toItem(self, parentJobStoreID=None):
-        """
-        :rtype: Item
-        """
-        item = self.toDict()
-        if parentJobStoreID is not None:
-            item['parentJobStoreID'] = parentJobStoreID
-        item = ((k, self.toItemTransform[k](v)) for k, v in item.iteritems())
-        return {k: v for k, v in item if v is not None}
-
->>>>>>> 36bc4916
 
 # FIXME: This was lifted from cgcloud-lib where we use it for EC2 retries. The only difference
 # FIXME: ... between that code and this is the name of the exception.
